--- conflicted
+++ resolved
@@ -275,110 +275,19 @@
     // calculate luminosity
     const int64_t flag_luminosity = BeamBeamBiGaussian3DData_get_flag_luminosity(el);
     if (flag_luminosity == 1){
-<<<<<<< HEAD
-
-        // gaussian charge density: at x, y density given by the 2D gaussian, local lumi depending on x y, total lumi sum of all
-        get_charge_density(x_bar_hat_star, y_bar_hat_star, sqrt(Sig_11_hat_star), sqrt(Sig_33_hat_star), &rho);
-        wgt = LocalParticle_get_weight(part) * num_part_slice * rho;  // [m^-2] integrated lumi of a single electron colliding with the opposing slice
-
-        // init record table
-        BeamBeamBiGaussian3DRecordData lumi_record = NULL;
-        LumiTableData lumi_table                   = NULL;
-        RecordIndex lumi_table_index               = NULL;
-        lumi_record = BeamBeamBiGaussian3DData_getp_internal_record(el, part);
-        if (lumi_record){
-            lumi_table       = BeamBeamBiGaussian3DRecordData_getp_lumitable(lumi_record);
-            lumi_table_index =                      LumiTableData_getp__index(lumi_table);
-
-        const int at_turn = LocalParticle_get_at_turn(part);
-        /*gpuglmem*/ double* lumi_address = LumiTableData_getp1_luminosity(lumi_table, at_turn);
-        atomicAdd(lumi_address, wgt);
-        }
-=======
         do_luminosity(el, part, &rho, &wgt,
             x_bar_hat_star, y_bar_hat_star, Sig_11_hat_star, Sig_33_hat_star,
             num_part_slice);
->>>>>>> 6d0660d6
     }
 
     // emit bhabha photons from single macropart
     #ifndef XFIELDS_BB3D_NO_BHABHA
     const int64_t flag_bhabha = BeamBeamBiGaussian3DData_get_flag_bhabha(el);
     if (flag_bhabha == 1) {
-<<<<<<< HEAD
-
-        // init record table
-        BeamBeamBiGaussian3DRecordData bhabha_record = NULL;
-        BhabhaTableData bhabha_table                 = NULL;
-        RecordIndex bhabha_table_index               = NULL;
-        bhabha_record = BeamBeamBiGaussian3DData_getp_internal_record(el, part);
-        if (bhabha_record){
-            bhabha_table = BeamBeamBiGaussian3DRecordData_getp_bhabhatable(bhabha_record);
-            bhabha_table_index = BhabhaTableData_getp__index(bhabha_table);
-        }
-
-        // switch for beam size effect
-        const int64_t flag_beamsize_effect = BeamBeamBiGaussian3DData_get_flag_beamsize_effect(el);
-
-        // gaussian charge density, we are centered at the strong slice centroid
-        if (flag_luminosity != 1 && flag_beamsize_effect == 0){
-          get_charge_density(x_bar_hat_star, y_bar_hat_star, sqrt(Sig_11_hat_star), sqrt(Sig_33_hat_star), &rho);
-          wgt =  LocalParticle_get_weight(part) * num_part_slice * rho;  // [m^-2] integrated lumi of a single electron colliding with the opposing slice
-        }
-
-        LocalParticle_update_pzeta(part, *pzeta_star);  // update energy vars with boost and/or last kick
-
-        const double other_beam_slice_energy =  LocalParticle_get_energy0(part)*(1 + pzeta_slice_star) * 1e-9;  // [GeV] for now betastar is 1; later change to other beam E0
-
-        const double compt_x_min = BeamBeamBiGaussian3DData_get_compt_x_min(el);
-        int n_photons = requiv(part, other_beam_slice_energy, compt_x_min);  // generate virtual photons of the opposite slice using the average energy of the opposite slice
-
-        // generate virtual photons of the opposite slice
-        double xmin, e_photon, q2, one_m_x, x_photon, y_photon, px_photon, py_photon, pzeta_photon, radius, theta;
-        for (int i_phot=0; i_phot<n_photons; i_phot++){
-
-          mequiv(part, other_beam_slice_energy, compt_x_min, &xmin, &e_photon, &q2, &one_m_x);  // here again use opposite slice energy average
-
-          // apply beam size effect here (affects x and y only)
-          switch(flag_beamsize_effect){
-          case 0:  // this is w.r.t of the strong slice centroid
-              radius = 0.0;
-              x_photon = x_bar_hat_star;
-              y_photon = y_bar_hat_star;
-              break;
-          case 1:  // photons distributed on a disc around centroid
-              radius = HBAR_GEVS*C_LIGHT / sqrt(q2*one_m_x);  // [m]
-              radius = min(radius, 1e5);
-              x_photon = x_bar_hat_star + rndm_sincos(part, &theta) * radius;
-              y_photon = y_bar_hat_star + theta * radius;
-
-              // resample charge density at randomized photon location
-              get_charge_density(x_photon, y_photon, sqrt(Sig_11_hat_star), sqrt(Sig_33_hat_star), &rho);
-              wgt =  LocalParticle_get_weight(part) * num_part_slice * rho;  // [m^-2] integrated lumi of a single electron colliding with the opposing slice
-              break;
-          }
-
-          // virtual photons are located at the opposite slice centroid
-
-          px_photon = px_slice_star;
-          py_photon = py_slice_star;
-          pzeta_photon = pzeta_slice_star;
-
-            // for each virtual photon get compton scatterings; updates pzeta and energy vars inside
-            compt_do(part, bhabha_record, bhabha_table_index, bhabha_table,
-                     e_photon, compt_x_min, q2,
-                     x_photon, y_photon, S, px_photon, py_photon, pzeta_photon,
-                     wgt, px_star, py_star, pzeta_star, q0);
-
-            // reload pzeta since they changed from compton; px and py are changed only locally
-            *pzeta_star = LocalParticle_get_pzeta(part);  // bhabha rescales energy vars, so load again before kick
-        }
-=======
         do_bhabha(el, part, &rho, &wgt, flag_luminosity, q0,
             x_bar_hat_star, y_bar_hat_star, Sig_11_hat_star, Sig_33_hat_star,
             num_part_slice, S, px_star, py_star, pzeta_star,
             px_slice_star, py_slice_star, pzeta_slice_star);
->>>>>>> 6d0660d6
     }
     #endif
 
@@ -386,37 +295,8 @@
     #ifndef XFIELDS_BB3D_NO_BEAMSTR
     const int64_t flag_beamstrahlung = BeamBeamBiGaussian3DData_get_flag_beamstrahlung(el);
     if(flag_beamstrahlung!=0){
-<<<<<<< HEAD
-
-        // init record table
-        BeamBeamBiGaussian3DRecordData beamstrahlung_record = NULL;
-        BeamstrahlungTableData beamstrahlung_table          = NULL;
-        RecordIndex beamstrahlung_table_index               = NULL;
-        beamstrahlung_record = BeamBeamBiGaussian3DData_getp_internal_record(el, part);
-        if (beamstrahlung_record){
-            beamstrahlung_table       = BeamBeamBiGaussian3DRecordData_getp_beamstrahlungtable(beamstrahlung_record);
-            beamstrahlung_table_index = BeamstrahlungTableData_getp__index(beamstrahlung_table);
-        }
-
-        LocalParticle_update_pzeta(part, *pzeta_star);  // update energy vars with boost and/or last kick
-        if(flag_beamstrahlung==1){
-
-            // get unboosted strong slice RMS [m]
-            double sqrtSigma_11 = BeamBeamBiGaussian3DData_get_slices_other_beam_sqrtSigma_11_beamstrahlung(el, i_slice);
-            double sqrtSigma_33 = BeamBeamBiGaussian3DData_get_slices_other_beam_sqrtSigma_33_beamstrahlung(el, i_slice);
-            double sqrtSigma_55 = BeamBeamBiGaussian3DData_get_slices_other_beam_sqrtSigma_55_beamstrahlung(el, i_slice);
-            beamstrahlung_avg(part, beamstrahlung_record, beamstrahlung_table_index, beamstrahlung_table,
-                num_part_slice, sqrtSigma_11, sqrtSigma_33, sqrtSigma_55); 
-        } else if (flag_beamstrahlung==2){
-            double const Fr = hypot(Fx_star, Fy_star) * LocalParticle_get_rpp(part); // radial kick [1]
-            double const dz = .5*BeamBeamBiGaussian3DData_get_slices_other_beam_zeta_bin_width_star_beamstrahlung(el, i_slice);  // half slice width [m]
-            beamstrahlung(part, beamstrahlung_record, beamstrahlung_table_index, beamstrahlung_table, Fr, dz);
-        }
-        *pzeta_star = LocalParticle_get_pzeta(part);  // BS rescales energy vars, so load again before kick
-=======
         do_beamstrahlung(el, part, Fx_star, Fy_star, pzeta_star,
            i_slice, num_part_slice, flag_beamstrahlung);
->>>>>>> 6d0660d6
     }
     #endif
 
